| Master  | Dev |
| ------------- | ------------- |
| [![Travis](https://travis-ci.org/scidash/sciunit.svg?branch=master)](https://travis-ci.org/scidash/sciunit) | [![Travis](https://travis-ci.org/scidash/sciunit.svg?branch=dev)](https://travis-ci.org/scidash/sciunit)  |
| [![RTFD](https://readthedocs.org/projects/sciunit/badge/?version=master)](http://sciunit.readthedocs.io/en/latest/?badge=master) | [![RTFD](https://readthedocs.org/projects/sciunit/badge/?version=dev)](http://sciunit.readthedocs.io/en/latest/?badge=dev) |
| [![Binder](https://mybinder.org/badge.svg)](https://mybinder.org/v2/gh/scidash/sciunit/master?filepath=docs%2Fchapter1.ipynb) | |
| [![Coveralls](https://coveralls.io/repos/github/scidash/sciunit/badge.svg?branch=master)](https://coveralls.io/github/scidash/sciunit?branch=master) | [![Coveralls](https://coveralls.io/repos/github/scidash/sciunit/badge.svg?branch=dev)](https://coveralls.io/github/scidash/sciunit?branch=dev) |
| [![Requirements](https://requires.io/github/scidash/sciunit/requirements.svg?branch=master)](https://requires.io/github/scidash/sciunit/requirements/?branch=master) |  [![Requirements](https://requires.io/github/scidash/sciunit/requirements.svg?branch=dev)](https://requires.io/github/scidash/sciunit/requirements/?branch=dev) | 
| [![Docker Build Status](https://img.shields.io/docker/build/scidash/sciunit.svg)](https://hub.docker.com/r/scidash/sciunit/builds/) |

![SciUnit Logo](https://raw.githubusercontent.com/scidash/assets/master/logos/sciunit.png)
# SciUnit: A Test-Driven Framework for Formally Validating Scientific Models Against Data

## Concept
[The conference paper](https://github.com/cyrus-/papers/raw/master/sciunit-icse14/sciunit-icse14.pdf)

## Documentation
[Chapter 1](https://github.com/scidash/sciunit/blob/master/docs/chapter1.ipynb) / 
[Chapter 2](https://github.com/scidash/sciunit/blob/master/docs/chapter2.ipynb) /
[Chapter 3](https://github.com/scidash/sciunit/blob/master/docs/chapter3.ipynb) /

## Basic Usage
```python
my_model = MyModel(**my_args) # Instantiate a class that wraps your model of interest.  
my_test = MyTest(**my_params) # Instantiate a test that you write.  
score = my_test.judge() # Runs the test and return a rich score containing test results and more.  
```

## Domain-specific libraries and information

[NeuronUnit](https://github.com/scidash/neuronunit) for neuron and ion channel physiology

## Mailing List
There is a [mailing list](https://groups.google.com/forum/?fromgroups#!forum/sciunit) for announcements and discussion.
Please join it if you are at all interested!

## Contributors
 * [Rick Gerkin](http://rick.gerk.in), Arizona State University (School of Life Science)
<<<<<<< HEAD
 * [Cyrus Omar](http://cs.cmu.edu/~comar), Carnegie Mellon University (Dept. of Computer Science)
 
=======

## Reproducible Research ID
RRID:[SCR_014528](https://scicrunch.org/resources/Any/record/nlx_144509-1/3faed1d9-6579-5da6-b4b4-75a5077656bb/search?q=sciunit&l=sciunit)

>>>>>>> 4dcdd400
## License
SciUnit is released under the permissive [MIT license](https://opensource.org/licenses/MIT), requiring only attribution in derivative works. See the LICENSE file for terms.<|MERGE_RESOLUTION|>--- conflicted
+++ resolved
@@ -35,14 +35,10 @@
 
 ## Contributors
  * [Rick Gerkin](http://rick.gerk.in), Arizona State University (School of Life Science)
-<<<<<<< HEAD
  * [Cyrus Omar](http://cs.cmu.edu/~comar), Carnegie Mellon University (Dept. of Computer Science)
  
-=======
-
 ## Reproducible Research ID
 RRID:[SCR_014528](https://scicrunch.org/resources/Any/record/nlx_144509-1/3faed1d9-6579-5da6-b4b4-75a5077656bb/search?q=sciunit&l=sciunit)
 
->>>>>>> 4dcdd400
 ## License
 SciUnit is released under the permissive [MIT license](https://opensource.org/licenses/MIT), requiring only attribution in derivative works. See the LICENSE file for terms.