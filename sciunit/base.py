"""The base class for many SciUnit objects."""

import os
import sys
import json
import pickle
import hashlib

import numpy as np
import pandas as pd
import git
from git.exc import GitCommandError, InvalidGitRepositoryError
from git.cmd import Git

PYTHON_MAJOR_VERSION = sys.version_info.major

if PYTHON_MAJOR_VERSION < 3:  # Python 2
    from StringIO import StringIO
    try:
        import Tkinter as tkinter
    except ImportError:
        pass  # Handled in the importing modules's fix_display()
    FileNotFoundError = OSError
    json.JSONDecodeError = ValueError
else:
    from io import StringIO
    import tkinter
    FileNotFoundError = FileNotFoundError

KERNEL = ('ipykernel' in sys.modules)
LOGGING = True
HERE = os.path.dirname(os.path.realpath(__file__))


class Versioned(object):
    """A Mixin class for SciUnit objects.

    Provides a version string based on the Git repository where the model
    is tracked. Provided in part by Andrew Davison in issue #53.
    """

    def get_repo(self, cached=True):
        """Get a git repository object for this instance."""
        module = sys.modules[self.__module__]
        # We use module.__file__ instead of module.__path__[0]
        # to include modules without a __path__ attribute.
<<<<<<< HEAD
        repo = None
        if hasattr(module,'__file__'):
            path = os.path.realpath(module.__file__)
            try:
                repo = git.Repo(path, search_parent_directories=True)
            except InvalidGitRepositoryError:
                pass
=======
        if hasattr(self.__class__, '_repo') and cached:
            repo = self.__class__._repo
        elif hasattr(module, '__file__'):
            path = os.path.realpath(module.__file__)
            try:
                repo = git.Repo(path, search_parent_directories=True)
            except git.InvalidGitRepositoryError:
                repo = None
>>>>>>> 12221873
        else:
            repo = None
        self.__class__._repo = repo
        return repo

    def get_version(self, cached=True):
        """Get a git version (i.e. a git commit hash) for this instance."""
        if hasattr(self.__class__, '_version') and cached:
            version = self.__class__._version
        else:
            repo = self.get_repo()
            if repo is not None:
                head = repo.head
                version = head.commit.hexsha
                if repo.is_dirty():
                    version += "*"
            else:
                version = None
        self.__class__._version = version
        return version
    version = property(get_version)

    def get_remote(self, remote='origin'):
        """Get a git remote object for this instance."""
        repo = self.get_repo()
        if repo is not None:
            remotes = {r.name: r for r in repo.remotes}
            r = repo.remotes[0] if remote not in remotes else remotes[remote]
        else:
            r = None
        return r

    def get_remote_url(self, remote='origin', cached=True):
        """Get a git remote URL for this instance."""
        if hasattr(self.__class__, '_remote_url') and cached:
            url = self.__class__._remote_url
        else:
            r = self.get_remote(remote)
            try:
                url = list(r.urls)[0]
            except GitCommandError as ex:
                if 'correct access rights' in str(ex):
                    # If ssh is not setup to access this repository
                    cmd = ['git', 'config', '--get', 'remote.%s.url' % r.name]
                    url = Git().execute(cmd)
                else:
                    raise ex
            except AttributeError:
                url = None
            if url is not None and url.startswith('git@'):
                domain = url.split('@')[1].split(':')[0]
                path = url.split(':')[1]
                url = "http://%s/%s" % (domain, path)
        self.__class__._remote_url = url
        return url
    remote_url = property(get_remote_url)


class SciUnit(Versioned):
    """Abstract base class for models, tests, and scores."""

    def __init__(self):
        """Instantiate a SciUnit object."""
        self.unpicklable = []

    """A list of attributes that cannot or should not be pickled."""
    unpicklable = []

    """A URL where the code for this object can be found."""
    _url = None

    """A verbosity level for printing information."""
    verbose = 1

    def __getstate__(self):
        """Copy the object's state from self.__dict__.

        Contains all of the instance attributes. Always uses the dict.copy()
        method to avoid modifying the original state.
        """
        state = self.__dict__.copy()
        # Remove the unpicklable entries.
        if hasattr(self, 'unpicklable'):
            for key in set(self.unpicklable).intersection(state):
                del state[key]
        return state

    def _state(self, state=None, keys=None, exclude=None):
        if state is None:
            state = self.__getstate__()
        if keys:
            state = {key: state[key] for key in keys if key in state.keys()}
        if exclude:
            state = {key: state[key] for key in state.keys()
                     if key not in exclude}
            state = deep_exclude(state, exclude)
        return state

    def _properties(self, keys=None, exclude=None):
        result = {}
        props = self.raw_props()
        exclude = exclude if exclude else []
        exclude += ['state', 'id']
        for prop in set(props).difference(exclude):
            if prop == 'properties':
                pass  # Avoid infinite recursion
            elif not keys or prop in keys:
                result[prop] = getattr(self, prop)
        return result

    def raw_props(self):
        class_attrs = dir(self.__class__)
        return [p for p in class_attrs
                if isinstance(getattr(self.__class__, p, None), property)]

    @property
    def state(self):
        return self._state()

    @property
    def properties(self):
        return self._properties()

    @classmethod
    def dict_hash(cls, d):
        od = [(key, d[key]) for key in sorted(d)]
        try:
            s = pickle.dumps(od)
        except AttributeError:
            s = json.dumps(od, cls=SciUnitEncoder).encode('utf-8')
        return hashlib.sha224(s).hexdigest()

    @property
    def hash(self):
        """A unique numeric identifier of the current model state"""
        return self.dict_hash(self.state)

    def json(self, add_props=False, keys=None, exclude=None, string=True,
             indent=None):
        result = json.dumps(self, cls=SciUnitEncoder,
                            add_props=add_props, keys=keys, exclude=exclude,
                            indent=indent)
        if not string:
            result = json.loads(result)
        return result

    @property
    def _id(self):
        return id(self)

    @property
    def _class(self):
        url = '' if self.url is None else self.url
        return {'name': self.__class__.__name__,
                'url': url}

    @property
    def id(self):
        return str(self.json)

    @property
    def url(self):
        return self._url if self._url else self.remote_url


class SciUnitEncoder(json.JSONEncoder):
    """Custom JSON encoder for SciUnit objects"""

    def __init__(self, *args, **kwargs):
        for key in ['add_props', 'keys', 'exclude']:
            if key in kwargs:
                setattr(self.__class__, key, kwargs[key])
                kwargs.pop(key)
        super(SciUnitEncoder, self).__init__(*args, **kwargs)

    def default(self, obj):
        try:
            if isinstance(obj, pd.DataFrame):
                o = obj.to_dict(orient='split')
                if isinstance(obj, SciUnit):
                    for old, new in [('data', 'scores'),
                                     ('columns', 'tests'),
                                     ('index', 'models')]:
                        o[new] = o.pop(old)
            elif isinstance(obj, np.ndarray) and len(obj.shape):
                o = obj.tolist()
            elif isinstance(obj, SciUnit):
                state = obj.state
                if self.add_props:
                    state.update(obj.properties)
                o = obj._state(state=state, keys=self.keys,
                               exclude=self.exclude)
            elif isinstance(obj, (dict, list, tuple, str, type(None), bool,
                                  float, int)):
                o = json.JSONEncoder.default(self, obj)
            else:  # Something we don't know how to serialize;
                    # just represent it as truncated string
                o = "%.20s..." % obj
        except Exception as e:
            print("Could not JSON encode object %s" % obj)
            raise e
        return o


class TestWeighted(object):
    """Base class for objects with test weights."""

    @property
    def weights(self):
        """Returns a normalized list of test weights."""

        n = len(self.tests)
        if self.weights_:
            assert all([x >= 0 for x in self.weights_]),\
                    "All test weights must be >=0"
            summ = sum(self.weights_)  # Sum of test weights
            assert summ > 0, "Sum of test weights must be > 0"
            weights = [x/summ for x in self.weights_]  # Normalize to sum
        else:
            weights = [1.0/n for i in range(n)]
        return weights


def deep_exclude(state, exclude):
    tuples = [key for key in exclude if isinstance(key, tuple)]
    s = state
    for loc in tuples:
        for key in loc:
            try:
                s[key]
            except Exception:
                pass
            else:
                if key == loc[-1]:
                    s[key] = '*removed*'
                else:
                    s = s[key]
    return state<|MERGE_RESOLUTION|>--- conflicted
+++ resolved
@@ -44,24 +44,14 @@
         module = sys.modules[self.__module__]
         # We use module.__file__ instead of module.__path__[0]
         # to include modules without a __path__ attribute.
-<<<<<<< HEAD
-        repo = None
-        if hasattr(module,'__file__'):
-            path = os.path.realpath(module.__file__)
-            try:
-                repo = git.Repo(path, search_parent_directories=True)
-            except InvalidGitRepositoryError:
-                pass
-=======
         if hasattr(self.__class__, '_repo') and cached:
             repo = self.__class__._repo
         elif hasattr(module, '__file__'):
             path = os.path.realpath(module.__file__)
             try:
                 repo = git.Repo(path, search_parent_directories=True)
-            except git.InvalidGitRepositoryError:
+            except InvalidGitRepositoryError:
                 repo = None
->>>>>>> 12221873
         else:
             repo = None
         self.__class__._repo = repo
